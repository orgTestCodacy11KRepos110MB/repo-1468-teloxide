# Changelog
All notable changes to this project will be documented in this file.

The format is based on [Keep a Changelog](https://keepachangelog.com/en/1.0.0/),
and this project adheres to [Semantic Versioning](https://semver.org/spec/v2.0.0.html).

## unreleased

<<<<<<< HEAD
## 0.11.2 - 2022-11-18

### Fixed

- Add missing feature gate for `dispatching::repls` import ([issue #770](https://github.com/teloxide/teloxide/issues/770))

## 0.11.1 - 2022-10-31 [yanked]

This release was yanked because it accidentally [breaks backwards compatibility](https://github.com/teloxide/teloxide/issues/770).
=======
## Removed

- `rocksdb-storage` feature and associated items (See [PR #761](https://github.com/teloxide/teloxide/pull/761) for reasoning) [**BC**]

## 0.11.1 - 2022-10-31
>>>>>>> 2ae03963

### Added

- The `rocksdb-storage` feature -- enables the RocksDB support ([PR #753](https://github.com/teloxide/teloxide/pull/753))
- `teloxide::dispatching::repls::CommandReplExt`, `teloxide::prelude::CommandReplExt` ([issue #740](https://github.com/teloxide/teloxide/issues/740))

### Deprecated

- `teloxide::dispatching::repls::{commands_repl, commands_repl_with_listener}`, `teloxide::utils::command::BotCommands::ty` (use `CommandReplExt` instead)

## 0.11.0 - 2022-10-07

### Changed

- Updated `teloxide-macros` to v0.7.0; see its [changelog](https://github.com/teloxide/teloxide-macros/blob/master/CHANGELOG.md#070---2022-10-06) for more
- Updated `teloxide-core` to v0.8.0; see its [changelog](https://github.com/teloxide/teloxide-core/blob/master/CHANGELOG.md#080---2022-10-03) for more
- `UpdateListener` now has an associated type `Err` instead of a generic
- `AsUpdateStream` now has an associated type `StreamErr` instead of a generic
- Rename `dispatching::stop_token::{AsyncStopToken, AsyncStopFlag}` => `stop::{StopToken, StopFlag}`
- Replace the generic error type `E` with `RequestError` for REPLs (`repl(_with_listener)`, `commands_repl(_with_listener)`)
- The following functions are now `#[must_use]`:
  - `BotCommands::ty`.
  - `CommandDescriptions::{new, global_description, username, username_from_me}`.
  - `teloxide::filter_command`.
  - `teloxide::dispatching::dialogue::enter`.
- `BotCommands::parse` now accept `bot_username` as `&str`

### Added

- `requests::ResponseResult` to `prelude`

### Removed

- `dispatching::stop_token::StopToken` trait (all uses are replaced with `stop::StopToken` structure)
- Some previously deprecated items
  - `enable_logging!`, `enable_logging_with_filter!`
  - `HandlerFactory`, `HandlerExt::dispatch_by`

## 0.10.1 - 2022-07-22

### Fixed

- Mark the following functions with `#[must_use]` ([PR 457](https://github.com/teloxide/teloxide/pull/457)):
  - `TraceStorage::into_inner`.
  - `AsyncStopToken::new_pair`.
  - `AsyncStopFlag::is_stopped`.
  - All from `crate::utils::{html, markdown}`.
- Rendering of GIFs in lib.rs and crates.io ([PR 681](https://github.com/teloxide/teloxide/pull/681)).

## 0.10.0 - 2022-07-21

### Added

- Security checks based on `secret_token` param of `set_webhook` to built-in webhooks.
- `dispatching::update_listeners::{PollingBuilder, Polling, PollingStream}`.
- `DispatcherBuilder::enable_ctrlc_handler` method.

### Fixed

- `Dispatcher` no longer "leaks" memory for every inactive user ([PR 657](https://github.com/teloxide/teloxide/pull/657)).
- Allow specifying a path to a custom command parser in `parse_with` ([issue 668](https://github.com/teloxide/teloxide/issues/668)).

### Changed

- Add the `Key: Clone` requirement for `impl Dispatcher` [**BC**].
- `dispatching::update_listeners::{polling_default, polling}` now return a named, `Polling<_>` type.
- Update `teloxide-core` to v0.7.0 with Bot API 6.1 support, see [its changelog][core07c] for more information [**BC**].

[core07c]: https://github.com/teloxide/teloxide-core/blob/master/CHANGELOG.md#070---2022-07-19

### Deprecated

- The `dispatching::update_listeners::polling` function.
- `Dispatcher::setup_ctrlc_handler` method.

## 0.9.2 - 2022-06-07

### Fixed

- Fix Api Unknown error (Can't parse entities) on message created with `utils::markdown::user_mention_or_link` if user full name contains some escapable symbols eg '.'

## 0.9.1 - 2022-05-27

### Fixed

- Fix `#[command(rename = "...")]` for custom command names ([issue 633](https://github.com/teloxide/teloxide/issues/633)).

## 0.9.0 - 2022-04-27

### Added

- The `dispatching::filter_command` function (also accessible as `teloxide::filter_command`) as a shortcut for `dptree::entry().filter_command()`.
- Re-export `dptree::case!` as `teloxide::handler!` (the former is preferred for new code).

### Changed

- Update `teloxide-core` to v0.6.0 with [Bot API 6.0] support [**BC**].

[Bot API 6.0]: https://core.telegram.org/bots/api#april-16-2022

## 0.8.2 - 2022-04-26

### Fixed

- Fix the broken `#[derive(DialogueState)]` (function return type `dptree::Handler`).

## 0.8.1 - 2022-04-24

### Added

- Implement `GetChatId` for `Update`.
- The `dialogue::enter()` function as a shortcut for `dptree::entry().enter_dialogue()`.

## 0.8.0 - 2022-04-18

### Removed

- The old dispatching system and related stuff: `dispatching`, `utils::UpState`, `prelude`, `repls2`, `crate::{dialogues_repl, dialogues_repl_with_listener}`, and `#[teloxide(subtransition)]` [**BC**].

### Added

- The new API for dialogue handlers: `teloxide::handler!` ([issue 567](https://github.com/teloxide/teloxide/issues/567)).
- Built-in webhooks support via `teloxide::dispatching::update_listeners::webhooks` module.
- `Dialogue::chat_id` for retrieving a chat ID from a dialogue.

### Changed

- Updated `teloxide-core` from version `0.4.5` to version [`0.5.0`](https://github.com/teloxide/teloxide-core/releases/tag/v0.5.0) [**BC**]
- Rename `dispatching2` => `dispatching` [**BC**].
- Rename `prelude2` => `prelude` [**BC**].
- Move `update_listeners`, `stop_token`, `IdleShutdownError`, and `ShutdownToken` from the old `dispatching` to the new `dispatching` (previously `dispatching2`).
- Replace `crate::{commands_repl, commands_repl_with_listener, repl, repl_with_listener}` with those of the new `dispatching` [**BC**].
- `UpdateListener::StopToken` is now always `Send` [**BC**].
- Rename `BotCommand` trait to `BotCommands` [**BC**].
- `BotCommands::descriptions` now returns `CommandDescriptions` instead of `String` [**BC**].
- Mark `Dialogue::new` as `#[must_use]`.

### Fixed

- Concurrent update handling in the new dispatcher ([issue 536](https://github.com/teloxide/teloxide/issues/536)).

### Deprecated

- `HandlerFactory` and `HandlerExt::dispatch_by` in favour of `teloxide::handler!`.

## 0.7.3 - 2022-04-03

### Fixed

- Update `teloxide-core` to version `0.4.5` to fix a security vulnerability. See more in `teloxide-core` [release notes](https://github.com/teloxide/teloxide-core/releases/tag/v0.4.5).

## 0.7.2 - 2022-03-23

### Added

- The `Storage::erase` default function that returns `Arc<ErasedStorage>`.
- `ErasedStorage`, a storage with an erased error type.
- Allow the storage generic `S` be `?Sized` in `Dialogue` and `HandlerExt::enter_dialogue`.

### Deprecated

- `enable_logging!` and `enable_logging_with_filter!` macros

### Fixed

- Log `UpdateKind::Error` in `teloxide::dispatching2::Dispatcher`.
- Don't warn about unhandled updates in `repls2` ([issue 557](https://github.com/teloxide/teloxide/issues/557)).
- `parse_command` and `parse_command_with_prefix` now ignores case of the bot username

## 0.7.1 - 2022-03-09

### Fixed

- Compilation with non-default features

## 0.7.0 - 2022-02-09

### Fixed

- `Dispatcher` wasn't `Send`. Make `DispatcherBuilder::{default_handler, error_handler}` accept a handler that implements `Send + Sync` ([PR 517](https://github.com/teloxide/teloxide/pull/517)).

## 0.6.1 - 2022-02-06

### Fixed

- docs.rs documentation build

## 0.6.0 - 2022-02-06

### Added

- `BotCommand::bot_commands` to obtain Telegram API commands ([issue 262](https://github.com/teloxide/teloxide/issues/262)).
- The `dispatching2` and `prelude2` modules. They present a new dispatching model based on `dptree`.

### Changed

- Require that `AsUpdateStream::Stream` is `Send`.
- Restrict a user crate by `CARGO_CRATE_NAME` instead of `CARGO_PKG_NAME` in `enable_logging!` and `enable_logging_with_filter!`.
- Updated `teloxide-core` to v0.4.0, see [its changelog](https://github.com/teloxide/teloxide-core/blob/master/CHANGELOG.md#040---2022-02-03).

### Deprecated

 - The `dispatching` and `prelude` modules.

### Fixed

- Infinite retries while stopping polling listener ([issue 496](https://github.com/teloxide/teloxide/issues/496))
- `polling{,_default}` and it's `Stream` and `StopToken` not being `Send` (and by extension fix the same problem with `repl`s)

## 0.5.3 - 2021-10-25

### Fixed

- Compilation when the `ctrlc_handler` feature is disabled ([issue 462](https://github.com/teloxide/teloxide/issues/462))

## 0.5.2 - 2021-08-25

### Fixed

- Depend on a correct `futures` version (v0.3.15).

## 0.5.1 - 2021-08-05

### Changed

- Improved log messages when `^C` is received with `^C` handler set up

## 0.5.0 - 2021-07-08

### Added

- `Storage::get_dialogue` to obtain a dialogue indexed by a chat ID.
- `InMemStorageError` with a single variant `DialogueNotFound` to be returned from `InMemStorage::remove_dialogue`.
- `RedisStorageError::DialogueNotFound` and `SqliteStorageError::DialogueNotFound` to be returned from `Storage::remove_dialogue`.
- A way to `shutdown` dispatcher
  - `Dispatcher::shutdown_token` function.
  - `ShutdownToken` with a `shutdown` function.
- `Dispatcher::setup_ctrlc_handler` function ([issue 153](https://github.com/teloxide/teloxide/issues/153)).
- `IdleShutdownError`
- Automatic update filtering ([issue 389](https://github.com/teloxide/teloxide/issues/389)).
- Added reply shortcut to every kind of messages ([PR 404](https://github.com/teloxide/teloxide/pull/404)).

### Changed

- Do not return a dialogue from `Storage::{remove_dialogue, update_dialogue}`.
- Return an error from `Storage::remove_dialogue` if a dialogue does not exist.
- Require `D: Clone` in `dialogues_repl(_with_listener)` and `InMemStorage`.
- Automatically delete a webhook if it was set up in `update_listeners::polling_default` (thereby making it `async`, [issue 319](https://github.com/teloxide/teloxide/issues/319)).
- `polling` and `polling_default` now require `R: 'static`
- Refactor `UpdateListener` trait:
  - Add a `StopToken` associated type.
    - It must implement a new `StopToken` trait which has the only function `fn stop(self);`
  - Add a `stop_token` function that returns `Self::StopToken` and allows stopping the listener later ([issue 166](https://github.com/teloxide/teloxide/issues/166)).
  - Remove blanked implementation.
  - Remove `Stream` from super traits.
  - Add `AsUpdateStream` to super traits.
    - Add an `AsUpdateStream` trait that allows turning implementors into streams of updates (GAT workaround).
  - Add a `timeout_hint` function (with a default implementation).
- `Dispatcher::dispatch` and `Dispatcher::dispatch_with_listener` now require mutable reference to self.
- Repls can now be stopped by `^C` signal.
- `Noop` and `AsyncStopToken`stop tokens.
- `StatefulListener`.
- Emit not only errors but also warnings and general information from teloxide, when set up by `enable_logging!`.
- Use `i64` instead of `i32` for `user_id` in `html::user_mention` and `markdown::user_mention`.
- Updated to `teloxide-core` `v0.3.0` (see it's [changelog](https://github.com/teloxide/teloxide-core/blob/master/CHANGELOG.md#030---2021-07-05) for more)

### Fixed

- Remove the `reqwest` dependency. It's not needed after the [teloxide-core] integration.
- A storage persistence bug ([issue 304](https://github.com/teloxide/teloxide/issues/304)).
- Log errors from `Storage::{remove_dialogue, update_dialogue}` in `DialogueDispatcher` ([issue 302](https://github.com/teloxide/teloxide/issues/302)).
- Mark all the functions of `Storage` as `#[must_use]`.

## 0.4.0 - 2021-03-22

### Added

- Integrate [teloxide-core].
- Allow arbitrary error types to be returned from (sub)transitions ([issue 242](https://github.com/teloxide/teloxide/issues/242)).
- The `respond` function, a shortcut for `ResponseResult::Ok(())`.
- The `sqlite-storage` feature -- enables SQLite support.
- `Dispatcher::{my_chat_members_handler, chat_members_handler}`

[teloxide-core]: https://github.com/teloxide/teloxide-core

### Deprecated

- `UpdateWithCx::answer_str`

### Fixed

- Hide `SubtransitionOutputType` from the docs.

### Changed

- Export `teloxide_macros::teloxide` in `prelude`.
- `dispatching::dialogue::serializer::{JSON -> Json, CBOR -> Cbor}`
- Allow `bot_name` be `N`, where `N: Into<String> + ...` in `commands_repl` & `commands_repl_with_listener`.
- 'Edit methods' (namely `edit_message_live_location`, `stop_message_live_location`, `edit_message_text`,
   `edit_message_caption`, `edit_message_media` and `edit_message_reply_markup`) are split into common and inline
   versions (e.g.: `edit_message_text` and `edit_inline_message_text`). Instead of `ChatOrInlineMessage` common versions
   accept `chat_id: impl Into<ChatId>` and `message_id: i32` whereas inline versions accept
   `inline_message_id: impl Into<String>`. Also note that return type of inline versions is `True` ([issue 253], [pr 257])
- `ChatOrInlineMessage` is renamed to `TargetMessage`, it's `::Chat`  variant is renamed to `::Common`,
   `#[non_exhaustive]` annotation is removed from the enum, type of `TargetMessage::Inline::inline_message_id` changed
   `i32` => `String`. `TargetMessage` now implements `From<String>`, `get_game_high_scores` and `set_game_score` use
   `Into<TargetMessage>` to accept `String`s. ([issue 253], [pr 257])
- Remove `ResponseResult` from `prelude`.

[issue 253]: https://github.com/teloxide/teloxide/issues/253
[pr 257]: https://github.com/teloxide/teloxide/pull/257

## 0.3.4 - 2020-01-13

### Fixed

- Failing compilation with `serde::export` ([issue 328](https://github.com/teloxide/teloxide/issues/328)).

## 0.3.3 - 2020-10-30

### Fixed

- The `dice` field from `MessageDice` is public now ([issue 306](https://github.com/teloxide/teloxide/issues/306))

## 0.3.2 - 2020-10-23

### Added

- `LoginUrl::new` ([issue 298](https://github.com/teloxide/teloxide/issues/298))

## 0.3.1 - 2020-08-25

### Added

- `Bot::builder` method ([PR 269](https://github.com/teloxide/teloxide/pull/269)).

## 0.3.0 - 2020-07-31

### Added

- Support for typed bot commands ([issue 152](https://github.com/teloxide/teloxide/issues/152)).
- `BotBuilder`, which allows setting a default `ParseMode`.
- The `Transition`, `Subtransition`, `SubtransitionOutputType` traits.
- A nicer approach to manage dialogues via `#[derive(Transition)]` + `#[teloxide(subtransition)]` (see [`examples/dialogue_bot`](https://github.com/teloxide/teloxide/tree/af2aa218e7bfc442ab4475023a1c661834f576fc/examples/dialogue_bot)).
- The `redis-storage` feature -- enables the Redis support.
- The `cbor-serializer` feature -- enables the `CBOR` serializer for dialogues.
- The `bincode-serializer` feature -- enables the `Bincode` serializer for dialogues.
- The `frunk` feature -- enables `teloxide::utils::UpState`, which allows mapping from a structure of `field1, ..., fieldN` to a structure of `field1, ..., fieldN, fieldN+1`.
- Upgrade to v4.9 Telegram bots API.
- `teloxide::utils::client_from_env` -- constructs a client from the `TELOXIDE_TOKEN` environmental variable.
- Import `Transition`, `TransitionIn`, `TransitionOut`, `UpState` to `teloxide::prelude`.
- Import `repl`, `commands_repl` to `teloxide`.
- Let users inspect an unknown API error using `ApiErrorKind::Unknown(String)`. All the known API errors are placed into `KnownApiErrorKind`.
- Setters to all the API types.
- `teloxide::dispatching::dialogue::serializer` -- various serializers for memory storages. The `Serializer` trait, `Bincode`, `CBOR`, `JSON`.
- `teloxide::{repl, repl_with_listener, commands_repl, commands_repl_with_listener, dialogues_repl, dialogues_repl_with_listener}`
- `InputFile::Memory`
- Option to hide a command from description ([issue 217](https://github.com/teloxide/teloxide/issues/217)).
- Respect the `TELOXIDE_PROXY` environment variable in `Bot::from_env`.

### Deprecated

- `Bot::{from_env_with_client, new, with_client}`

### Changed

- `DialogueDispatcherHandlerCx` -> `DialogueWithCx`.
- `DispatcherHandlerCx` -> `UpdateWithCx`.
- Now provided description of unknown telegram error, by splitting ApiErrorKind at `ApiErrorKind` and `ApiErrorKindKnown` enums ([issue 199](https://github.com/teloxide/teloxide/issues/199)).
- Extract `Bot` from `Arc` ([issue 216](https://github.com/teloxide/teloxide/issues/230)).
- Mark all the API types as `#[non_exhaustive]`.
- Replace all `mime_type: String` with `MimeWrapper`.

### Fixed

- Now methods which can send file to Telegram return `tokio::io::Result<T>`. Before that it could panic ([issue 216](https://github.com/teloxide/teloxide/issues/216)).
- If a bot wasn't triggered for several days, it stops responding ([issue 223](https://github.com/teloxide/teloxide/issues/223)).

## 0.2.0 - 2020-02-25

### Added

- The functionality to parse commands only with a correct bot's name (breaks backwards compatibility) ([Issue 168](https://github.com/teloxide/teloxide/issues/168)).
- This `CHANGELOG.md`.

### Fixed

- Fix parsing a pinned message ([Issue 167](https://github.com/teloxide/teloxide/issues/167)).
- Replace `LanguageCode` with `String`, because [the official Telegram documentation](https://core.telegram.org/bots/api#getchat) doesn't specify a concrete version of IETF language tag.
- Problems with the `poll_type` field ([Issue 178](https://github.com/teloxide/teloxide/issues/178)).
- Make `polling_default` actually a long polling update listener ([PR 182](https://github.com/teloxide/teloxide/pull/182)).

### Removed

- [either](https://crates.io/crates/either) from the dependencies in `Cargo.toml`.
- `teloxide-macros` migrated into [the separate repository](https://github.com/teloxide/teloxide-macros) to easier releases and testing.

## 0.1.0 - 2020-02-19

### Added
- This project.<|MERGE_RESOLUTION|>--- conflicted
+++ resolved
@@ -6,7 +6,10 @@
 
 ## unreleased
 
-<<<<<<< HEAD
+## Removed
+
+- `rocksdb-storage` feature and associated items (See [PR #761](https://github.com/teloxide/teloxide/pull/761) for reasoning) [**BC**]
+
 ## 0.11.2 - 2022-11-18
 
 ### Fixed
@@ -16,13 +19,6 @@
 ## 0.11.1 - 2022-10-31 [yanked]
 
 This release was yanked because it accidentally [breaks backwards compatibility](https://github.com/teloxide/teloxide/issues/770).
-=======
-## Removed
-
-- `rocksdb-storage` feature and associated items (See [PR #761](https://github.com/teloxide/teloxide/pull/761) for reasoning) [**BC**]
-
-## 0.11.1 - 2022-10-31
->>>>>>> 2ae03963
 
 ### Added
 
