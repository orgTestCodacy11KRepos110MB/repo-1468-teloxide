--- conflicted
+++ resolved
@@ -94,8 +94,9 @@
 pub mod get_me;
 pub mod send_audio;
 pub mod send_location;
-<<<<<<< HEAD
-pub mod edit_message_live_location;
+pub mod send_media_group;
+pub mod send_message;
+pub mod send_photo;
 pub mod stop_message_live_location;
 pub mod send_venue;
 pub mod send_contact;
@@ -105,10 +106,4 @@
 pub mod get_file;
 pub mod kick_chat_member;
 pub mod unban_chat_member;
-pub mod restrict_chat_member;
-=======
-pub mod send_media_group;
-pub mod send_message;
-pub mod send_photo;
-pub mod stop_message_live_location;
->>>>>>> cbb60763
+pub mod restrict_chat_member;