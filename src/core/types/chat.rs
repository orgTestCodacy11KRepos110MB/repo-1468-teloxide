--- conflicted
+++ resolved
@@ -1,11 +1,7 @@
 use crate::core::types::{ChatPermissions, ChatPhoto, Message};
 
-<<<<<<< HEAD
 
 #[derive(Debug, Deserialize, PartialEq, Clone, Serialize)]
-=======
-#[derive(Debug, Deserialize, Eq, Hash, PartialEq, Clone, Serialize)]
->>>>>>> b95b1c15
 pub struct Chat {
     pub id: i64,
     #[serde(flatten)]
@@ -13,12 +9,8 @@
     pub photo: Option<ChatPhoto>,
 }
 
-<<<<<<< HEAD
 
 #[derive(Debug, Deserialize, PartialEq, Clone, Serialize)]
-=======
-#[derive(Debug, Deserialize, Eq, Hash, PartialEq, Clone, Serialize)]
->>>>>>> b95b1c15
 #[serde(untagged)]
 pub enum ChatKind {
     NonPrivate {
