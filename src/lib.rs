--- conflicted
+++ resolved
@@ -9,11 +9,7 @@
 mod errors;
 
 pub mod bot;
-<<<<<<< HEAD
 pub mod dispatcher;
-pub mod errors;
-=======
->>>>>>> 2b83d869
 pub mod requests;
 pub mod types;
 
