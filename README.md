<div align="center">
  <img src="ICON.png" width="250"/>
  <h1>teloxide</h1>
  
  <a href="https://docs.rs/teloxide/">
    <img src="https://img.shields.io/badge/docs.rs-v0.2.0-blue.svg">
  </a>
  <a href="https://github.com/teloxide/teloxide/actions">
    <img src="https://github.com/teloxide/teloxide/workflows/Continuous%20integration/badge.svg">
  </a>
  <a href="https://crates.io/crates/teloxide">
    <img src="https://img.shields.io/badge/crates.io-v0.2.0-orange.svg">
  </a>
  <a href="https://t.me/teloxide">
    <img src="https://img.shields.io/badge/official%20chat-t.me%2Fteloxide-blueviolet">
  </a>
  <a href="https://core.telegram.org/bots/api">
    <img src="https://img.shields.io/badge/API coverage-Up to 0.4.6 (inclusively)-green.svg">
  </a>
  
  A full-featured framework that empowers you to easily build [Telegram bots](https://telegram.org/blog/bot-revolution) using the [`async`/`.await`](https://rust-lang.github.io/async-book/01_getting_started/01_chapter.html) syntax in [Rust](https://www.rust-lang.org/). It handles all the difficult stuff so you can focus only on your business logic.
</div>

## Table of contents
 - [Features](https://github.com/teloxide/teloxide#features)
 - [Setting up your environment](https://github.com/teloxide/teloxide#setting-up-your-environment)
 - [API overview](https://github.com/teloxide/teloxide#api-overview)
   - [The ping-pong bot](https://github.com/teloxide/teloxide#the-ping-pong-bot)
   - [Commands](https://github.com/teloxide/teloxide#commands)
   - [Dialogues](https://github.com/teloxide/teloxide#dialogues)
 - [Recommendations](https://github.com/teloxide/teloxide#recommendations)
 - [FAQ](https://github.com/teloxide/teloxide#faq)
   - [Where I can ask questions?](https://github.com/teloxide/teloxide#where-i-can-ask-questions)
   - [Why Rust?](https://github.com/teloxide/teloxide#why-rust)
   - [Can I use different loggers?](https://github.com/teloxide/teloxide#can-i-use-different-loggers)
 - [Community bots](https://github.com/teloxide/teloxide#community-bots)
 - [Contributing](https://github.com/teloxide/teloxide#contributing)

## Features
<h3 align="center">Higher-order design</h3>
<p align="center">
teloxide supports <a href="https://en.wikipedia.org/wiki/Higher-order_programming">higher-order programming</a> by making <a href="https://docs.rs/futures/latest/futures/prelude/trait.Stream.html">streams</a> a <a href="https://en.wikipedia.org/wiki/First-class_citizen">first-class citizen</a>: feel free to (de)multiplex them, apply arbitrary transformations, pass to/return from other functions, <a href="https://en.wikipedia.org/wiki/Lazy_evaluation">lazily evaluate them</a>, concurrently process their items, and much more, thereby achieving extremely flexible design.
</p>

<hr>

<h3 align="center">Type safety</h3>
<p align="center">
All the API <a href="https://docs.rs/teloxide/latest/teloxide/types/index.html">types</a> and <a href="https://docs.rs/teloxide/0.2.0/teloxide/requests/index.html">methods</a> are implemented with heavy use of <a href="https://en.wikipedia.org/wiki/Algebraic_data_type"><strong>ADT</strong>s</a> to enforce type safety and tight integration with IDEs. Bot&#39;s commands <a href="https://github.com/teloxide/teloxide#commands">have precise types too</a>, thereby serving as a self-documenting code and respecting the <a href="https://lexi-lambda.github.io/blog/2019/11/05/parse-don-t-validate/">parse, don&#39;t validate</a> programming idiom.
</p>

<hr>

<h3 align="center">Persistence</h3>
<p align="center">
Dialogues management is independent of how/where they are stored: just replace one line and make them <a href="https://en.wikipedia.org/wiki/Persistence_(computer_science)">persistent</a> (for example, store on a disk, transmit through a network), without affecting the actual <a href="https://en.wikipedia.org/wiki/Finite-state_machine">FSM</a> algorithm. By default, teloxide stores all user dialogues in RAM. Default database implementations <a href="https://github.com/teloxide/teloxide/issues/183">are coming</a>!
</p>

<<<<<<< HEAD
<hr>

<h3 align="center">Convenient dialogues management</h3>
<p align="center">
Define a type-safe <a href="https://en.wikipedia.org/wiki/Finite-state_machine">finite automaton</a> and transition functions to drive a user dialogue with ease (see <a href="#guess-a-number">the guess-a-number example</a> below).
</p>

## Setting up your environment
 1. [Download Rust](http://rustup.rs/).
 2. Create a new bot using [@Botfather](https://t.me/botfather) to get a token in the format `123456789:blablabla`.
 3. Initialise the `TELOXIDE_TOKEN` environmental variable to your token:
=======
## Getting started
 1. Create a new bot using [@Botfather](https://t.me/botfather) to get a token in the format `123456789:blablabla`.
 2. Initialise the `TELOXIDE_TOKEN` environmental variable to your token:
>>>>>>> 1981b97a
```bash
# Unix-like
$ export TELOXIDE_TOKEN=<Your token here>

# Windows
$ set TELOXIDE_TOKEN=<Your token here>
```
 4. Be sure that you are up to date:
```bash
# If you're using stable
$ rustup update stable
$ rustup override set stable

# If you're using nightly
$ rustup update nightly
$ rustup override set nightly
```

 5. Execute `cargo new my_bot`, enter the directory and put these lines into your `Cargo.toml`:
```toml
[dependencies]
teloxide = "0.2.0"
log = "0.4.8"
tokio = "0.2.11"
pretty_env_logger = "0.4.0"
```

## API overview

### The ping-pong bot
This bot has a single message handler, which answers "pong" to each incoming message:

([Full](https://github.com/teloxide/teloxide/blob/master/examples/ping_pong_bot/src/main.rs))
```rust
use teloxide::prelude::*;

#[tokio::main]
async fn main() {
    teloxide::enable_logging!();
    log::info!("Starting ping_pong_bot!");

    let bot = Bot::from_env();

    Dispatcher::new(bot)
        .messages_handler(|rx: DispatcherHandlerRx<Message>| {
            rx.for_each(|message| async move {
                message.answer("pong").send().await.log_on_error().await;
            })
        })
        .dispatch()
        .await;
}

```

<div align="center">
  <kbd>
    <img src=https://github.com/teloxide/teloxide/raw/master/media/PING_PONG_BOT.png width="600" />
  </kbd>
</div>

### Commands
Commands are defined similar to how we define CLI using [structopt](https://docs.rs/structopt/0.3.9/structopt/). This bot says "I am a cat! Meow!" on `/meow`, generates a random number within [0; 1) on `/generate`, and shows the usage guide on `/help`:

([Full](https://github.com/teloxide/teloxide/blob/master/examples/simple_commands_bot/src/main.rs))
```rust
// Imports are omitted...

#[derive(BotCommand)]
#[command(rename = "lowercase", description = "These commands are supported:")]
enum Command {
    #[command(description = "display this text.")]
    Help,
    #[command(description = "be a cat.")]
    Meow,
    #[command(description = "generate a random number within [0; 1).")]
    Generate,
}

fn generate() -> String {
    thread_rng().gen_range(0.0, 1.0).to_string()
}

async fn answer(
    cx: DispatcherHandlerCx<Message>,
    command: Command,
) -> ResponseResult<()> {
    match command {
        Command::Help => cx.answer(Command::descriptions()).send().await?,
        Command::Generate => cx.answer(generate()).send().await?,
        Command::Meow => cx.answer("I am a cat! Meow!").send().await?,
    };

    Ok(())
}

async fn handle_commands(rx: DispatcherHandlerRx<Message>) {
    // Only iterate through commands in a proper format:
    rx.commands::<Command, &str>(panic!("Insert here your bot's name"))
        // Execute all incoming commands concurrently:
        .for_each_concurrent(None, |(cx, command, _)| async move {
            answer(cx, command).await.log_on_error().await;
        })
        .await;
}

#[tokio::main]
async fn main() {
    // Setup is omitted...
}
```

<div align="center">
  <kbd>
    <img src=https://github.com/teloxide/teloxide/raw/master/media/SIMPLE_COMMANDS_BOT.png width="500"/>
  </kbd>
  <br/><br/>
</div>

See? The dispatcher gives us a stream of messages, so we can handle it as we want! Here we use our `.commands::<Command>()` and [`.for_each_concurrent()`](https://docs.rs/futures/0.3.4/futures/stream/trait.StreamExt.html#method.for_each_concurrent), but others are also available:
 - [`.filter()`](https://docs.rs/futures/0.3.4/futures/stream/trait.StreamExt.html#method.filter) / [`.filter_map()`](https://docs.rs/futures/0.3.4/futures/stream/trait.StreamExt.html#method.filter_map) to filter certain kinds of updates;
 - [`.inspect()`](https://docs.rs/futures/0.3.4/futures/stream/trait.StreamExt.html#method.inspect) for debugging purposes;
 - [`.for_each_concurrent()`](https://docs.rs/futures/0.3.4/futures/stream/trait.StreamExt.html#method.for_each_concurrent) + [`tokio::sync::watch`](https://docs.rs/tokio/0.2.13/tokio/sync/watch/index.html) to register multiple handlers;
 - [`.text_messages()`](https://docs.rs/teloxide/0.2.0/teloxide/dispatching/trait.DispatcherHandlerRxExt.html#tymethod.text_messages) to receive only text messages;
 
 - ... And lots of [others](https://docs.rs/futures/0.3.4/futures/stream/trait.StreamExt.html) and [others](https://docs.rs/teloxide/latest/teloxide/dispatching/trait.DispatcherHandlerRxExt.html) and [others](https://docs.rs/tokio/0.2.13/tokio/sync/index.html)!

### Dialogues
Wanna see more? This is how dialogues management is made in teloxide.

([dialogue_bot/src/states.rs](https://github.com/teloxide/teloxide/blob/master/examples/dialogue_bot/src/states.rs))
```rust
// Imports are omitted...

pub struct StartState;

pub struct ReceiveFullNameState {
    rest: StartState,
}

pub struct ReceiveAgeState {
    rest: ReceiveFullNameState,
    full_name: String,
}

pub struct ReceiveFavouriteMusicState {
    rest: ReceiveAgeState,
    age: u8,
}

#[derive(Display)]
#[display(
    "Your full name: {rest.rest.full_name}, your age: {rest.age}, your \
     favourite music: {favourite_music}"
)]
pub struct ExitState {
    rest: ReceiveFavouriteMusicState,
    favourite_music: FavouriteMusic,
}

up!(
    StartState -> ReceiveFullNameState,
    ReceiveFullNameState + [full_name: String] -> ReceiveAgeState,
    ReceiveAgeState + [age: u8] -> ReceiveFavouriteMusicState,
    ReceiveFavouriteMusicState + [favourite_music: FavouriteMusic] -> ExitState,
);

pub type Dialogue = Coprod!(
    StartState,
    ReceiveFullNameState,
    ReceiveAgeState,
    ReceiveFavouriteMusicState,
);

wrap_dialogue!(
    Wrapper(Dialogue),
    default Self(Dialogue::inject(StartState)),
);
```

([dialogue_bot/src/transitions.rs](https://github.com/teloxide/teloxide/blob/master/examples/dialogue_bot/src/transitions.rs))
```rust
// Imports are omitted...

pub type In<State> = TransitionIn<State, std::convert::Infallible>;
pub type Out = TransitionOut<Wrapper>;

pub async fn start(cx: In<StartState>) -> Out {
    let (cx, dialogue) = cx.unpack();

    cx.answer_str("Let's start! First, what's your full name?").await?;
    next(dialogue.up())
}

pub async fn receive_full_name(cx: In<ReceiveFullNameState>) -> Out {
    let (cx, dialogue) = cx.unpack();

    match cx.update.text_owned() {
        Some(full_name) => {
            cx.answer_str("What a wonderful name! Your age?").await?;
            next(dialogue.up(full_name))
        }
        _ => {
            cx.answer_str("Please, enter a text message!").await?;
            next(dialogue)
        }
    }
}

pub async fn receive_age(cx: In<ReceiveAgeState>) -> Out {
    let (cx, dialogue) = cx.unpack();

    match cx.update.text().map(str::parse) {
        Some(Ok(age)) => {
            cx.answer("Good. Now choose your favourite music:")
                .reply_markup(FavouriteMusic::markup())
                .send()
                .await?;
            next(dialogue.up(age))
        }
        _ => {
            cx.answer_str("Please, enter a number!").await?;
            next(dialogue)
        }
    }
}

pub async fn receive_favourite_music(
    cx: In<ReceiveFavouriteMusicState>,
) -> Out {
    let (cx, dialogue) = cx.unpack();

    match cx.update.text().map(str::parse) {
        Some(Ok(favourite_music)) => {
            cx.answer_str(format!("Fine. {}", dialogue.up(favourite_music)))
                .await?;
            exit()
        }
        _ => {
            cx.answer_str("Please, enter from the keyboard!").await?;
            next(dialogue)
        }
    }
}
```

([dialogue_bot/src/favourite_music.rs](https://github.com/teloxide/teloxide/blob/master/examples/dialogue_bot/src/favourite_music.rs))
```rust
// Imports are omitted...

#[derive(Copy, Clone, Display, FromStr)]
pub enum FavouriteMusic {
    Rock,
    Metal,
    Pop,
    Other,
}

impl FavouriteMusic {
    pub fn markup() -> ReplyKeyboardMarkup {
        ReplyKeyboardMarkup::default().append_row(vec![
            KeyboardButton::new("Rock"),
            KeyboardButton::new("Metal"),
            KeyboardButton::new("Pop"),
            KeyboardButton::new("Other"),
        ])
    }
}
```


([dialogue_bot/src/main.rs](https://github.com/teloxide/teloxide/blob/master/examples/dialogue_bot/src/main.rs))
```rust
// Imports are omitted...

#[tokio::main]
async fn main() {
    teloxide::enable_logging!();
    log::info!("Starting dialogue_bot!");

    let bot = Bot::from_env();

    Dispatcher::new(bot)
        .messages_handler(DialogueDispatcher::new(|cx| async move {
            let DialogueWithCx { cx, dialogue } = cx;

            // Unwrap without panic because of std::convert::Infallible.
            let Wrapper(dialogue) = dialogue.unwrap();

            dispatch!(
                [cx, dialogue] ->
                [start, receive_full_name, receive_age, receive_favourite_music]
            )
            .expect("Something wrong with the bot!")
        }))
        .dispatch()
        .await;
}
```

[More examples!](https://github.com/teloxide/teloxide/tree/master/examples)

## Recommendations
 - Use this pattern:
 
 ```rust
 #[tokio::main]
 async fn main() {
     run().await;
 }
 
 async fn run() {
     // Your logic here...
 }
 ```
 
 Instead of this:
 
 ```rust
#[tokio::main]
 async fn main() {
     // Your logic here...
 }
 ```
 
The second one produces very strange compiler messages because of the `#[tokio::main]` macro. However, the examples in this README use the second variant for brevity.

## FAQ
### Where I can ask questions?
[Issues](https://github.com/teloxide/teloxide/issues) is a good place for well-formed questions, for example, about the library design, enhancements, bug reports. But if you can't compile your bot due to compilation errors and need quick help, feel free to ask in [our official group](https://t.me/teloxide).

### Why Rust?
Most programming languages have their own implementations of Telegram bots frameworks, so why not Rust? We think Rust provides enough good ecosystem and the language itself to be suitable for writing bots.

### Can I use webhooks?
teloxide doesn't provide special API for working with webhooks due to their nature with lots of subtle settings. Instead, you setup your webhook by yourself, as shown in [webhook_ping_pong_bot](examples/webhook_ping_pong_bot/src/main.rs).

Associated links:
 - [Marvin's Marvellous Guide to All Things Webhook](https://core.telegram.org/bots/webhooks)
 - [Using self-signed certificates](https://core.telegram.org/bots/self-signed)

### Can I use different loggers?
Of course, you can. The [`enable_logging!`](https://docs.rs/teloxide/latest/teloxide/macro.enable_logging.html) and [`enable_logging_with_filter!`](https://docs.rs/teloxide/latest/teloxide/macro.enable_logging_with_filter.html) macros are just convenient utilities, not necessary to use them. You can setup a different logger, for example, [fern](https://crates.io/crates/fern), as usual, e.g. teloxide has no specific requirements as it depends only on [log](https://crates.io/crates/log).

## Community bots
Feel free to push your own bot into our collection: https://github.com/teloxide/community-bots. Later you will be able to play with them right in our official chat: https://t.me/teloxide.

## Contributing
See [CONRIBUTING.md](https://github.com/teloxide/teloxide/blob/master/CONTRIBUTING.md).<|MERGE_RESOLUTION|>--- conflicted
+++ resolved
@@ -56,23 +56,10 @@
 Dialogues management is independent of how/where they are stored: just replace one line and make them <a href="https://en.wikipedia.org/wiki/Persistence_(computer_science)">persistent</a> (for example, store on a disk, transmit through a network), without affecting the actual <a href="https://en.wikipedia.org/wiki/Finite-state_machine">FSM</a> algorithm. By default, teloxide stores all user dialogues in RAM. Default database implementations <a href="https://github.com/teloxide/teloxide/issues/183">are coming</a>!
 </p>
 
-<<<<<<< HEAD
-<hr>
-
-<h3 align="center">Convenient dialogues management</h3>
-<p align="center">
-Define a type-safe <a href="https://en.wikipedia.org/wiki/Finite-state_machine">finite automaton</a> and transition functions to drive a user dialogue with ease (see <a href="#guess-a-number">the guess-a-number example</a> below).
-</p>
-
 ## Setting up your environment
  1. [Download Rust](http://rustup.rs/).
  2. Create a new bot using [@Botfather](https://t.me/botfather) to get a token in the format `123456789:blablabla`.
  3. Initialise the `TELOXIDE_TOKEN` environmental variable to your token:
-=======
-## Getting started
- 1. Create a new bot using [@Botfather](https://t.me/botfather) to get a token in the format `123456789:blablabla`.
- 2. Initialise the `TELOXIDE_TOKEN` environmental variable to your token:
->>>>>>> 1981b97a
 ```bash
 # Unix-like
 $ export TELOXIDE_TOKEN=<Your token here>
